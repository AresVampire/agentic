--- conflicted
+++ resolved
@@ -479,11 +479,8 @@
 - [Feishu Bot](https://github.com/linjungz/feishu-chatgpt-bot)
 - [DomainGPT: Discover available domain names](https://github.com/billylo1/DomainGPT)
 - [AI Poem Generator](https://aipoemgenerator.com/)
-<<<<<<< HEAD
 - [Next.js ChatGPT With Firebase](https://github.com/youngle316/chatgpt)
-=======
 - [ai-commit – GPT-3 Commit Message Generator](https://github.com/insulineru/ai-commit)
->>>>>>> 62f267cd
 
 If you create a cool integration, feel free to open a PR and add it to the list.
 
